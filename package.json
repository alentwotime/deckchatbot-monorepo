{
  "name": "deckchatbot-monorepo",
  "version": "1.0.0",
  "description": "...",
  "main": "server.cjs",
  "scripts": {
    "start": "node server.cjs",
    "dev": "nodemon"
  },
  "devDependencies": {
    "nodemon": "^3.1.10",
    "jest": "^30.0.2",
    "supertest": "^6.3.3"
  },
  "dependencies": {
<<<<<<< HEAD
    "better-sqlite3": "^9.6.0",
    "compression": "^1.8.0",
    "cors": "^2.8.5",
    "dependencies": "^0.0.1",
    "dotenv": "^16.5.0",
    "express-rate-limit": "^7.5.0",
    "get": "^1.4.0",
    "helmet": "^8.1.0",
    "http-proxy": "^1.18.1",
    "mocked": "^0.0.4",
    "openai": "^5.5.1",
    "path": "^0.12.7",
    "sharp": "^0.34.2",
    "supertest": "^7.1.1",
    "tesseract.js": "^6.0.1",
    "test": "^3.3.0",
    "uuid": "^11.1.0",
    "winston": "^3.17.0",
    "winston-daily-rotate-file": "^5.0.0"
=======
    "express": "^5.1.0",
    "express-rate-limit": "^7.5.0",
    "helmet": "^8.1.0",
    "cors": "^2.8.5",
    "compression": "^1.7.4",
    "better-sqlite3": "^9.4.0",
    "dotenv": "^16.3.1",
    "winston": "^3.10.0",
    "winston-daily-rotate-file": "^4.7.1",
    "express-validator": "^7.2.1",
    "axios": "^1.6.7",
    "multer": "^1.4.5-lts.1"
>>>>>>> 0bdbcbe3
  },
  "nodemonConfig": {
    "watch": [
      "server.cjs",
      "backend/**/*.js",
      "frontend/**/*.js"
    ],
    "ignore": [
      "backend/venv/**",
      "frontend/venv/**",
      "**/*.pyc",
      "**/__pycache__/**"
    ]
  }
}<|MERGE_RESOLUTION|>--- conflicted
+++ resolved
@@ -13,7 +13,7 @@
     "supertest": "^6.3.3"
   },
   "dependencies": {
-<<<<<<< HEAD
+ 
     "better-sqlite3": "^9.6.0",
     "compression": "^1.8.0",
     "cors": "^2.8.5",
@@ -33,7 +33,7 @@
     "uuid": "^11.1.0",
     "winston": "^3.17.0",
     "winston-daily-rotate-file": "^5.0.0"
-=======
+
     "express": "^5.1.0",
     "express-rate-limit": "^7.5.0",
     "helmet": "^8.1.0",
@@ -46,7 +46,7 @@
     "express-validator": "^7.2.1",
     "axios": "^1.6.7",
     "multer": "^1.4.5-lts.1"
->>>>>>> 0bdbcbe3
+
   },
   "nodemonConfig": {
     "watch": [
